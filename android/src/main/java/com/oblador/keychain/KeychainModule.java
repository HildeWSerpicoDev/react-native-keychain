package com.oblador.keychain;

import android.annotation.TargetApi;
import android.app.Activity;
import android.os.Build;
import android.support.annotation.NonNull;
import android.support.annotation.RequiresApi;
import android.util.Log;

import com.facebook.react.bridge.Callback;
import com.facebook.react.bridge.Arguments;
import com.facebook.react.bridge.Promise;
import com.facebook.react.bridge.ReactApplicationContext;
import com.facebook.react.bridge.ReactContextBaseJavaModule;
import com.facebook.react.bridge.ReactMethod;
import com.facebook.react.bridge.ReadableMap;
import com.facebook.react.bridge.WritableMap;

import com.oblador.keychain.PrefsStorage.ResultSet;
import com.oblador.keychain.cipherStorage.CipherStorage;
import com.oblador.keychain.cipherStorage.CipherStorage.DecryptionResult;
import com.oblador.keychain.cipherStorage.CipherStorage.EncryptionResult;
import com.oblador.keychain.cipherStorage.CipherStorage.DecryptionResultHandler;
import com.oblador.keychain.cipherStorage.CipherStorageFacebookConceal;
import com.oblador.keychain.cipherStorage.CipherStorageKeystoreAESCBC;
import com.oblador.keychain.cipherStorage.CipherStorageKeystoreRSAECB;
import com.oblador.keychain.exceptions.CryptoFailedException;
import com.oblador.keychain.exceptions.EmptyParameterException;
import com.oblador.keychain.exceptions.KeyStoreAccessException;

import java.security.InvalidKeyException;
import java.util.HashMap;
import java.util.Map;

import javax.annotation.Nullable;

public class KeychainModule extends ReactContextBaseJavaModule {
    public static final String E_EMPTY_PARAMETERS = "E_EMPTY_PARAMETERS";
    public static final String E_CRYPTO_FAILED = "E_CRYPTO_FAILED";
    public static final String E_KEYSTORE_ACCESS_ERROR = "E_KEYSTORE_ACCESS_ERROR";
    public static final String E_SUPPORTED_BIOMETRY_ERROR = "E_SUPPORTED_BIOMETRY_ERROR";
    public static final String KEYCHAIN_MODULE = "RNKeychainManager";
    public static final String FINGERPRINT_SUPPORTED_NAME = "Fingerprint";
    public static final String EMPTY_STRING = "";


    public static final String AUTHENTICATION_TYPE_KEY = "authenticationType";
    public static final String AUTHENTICATION_TYPE_DEVICE_PASSCODE_OR_BIOMETRICS = "AuthenticationWithBiometricsDevicePasscode";
    public static final String AUTHENTICATION_TYPE_BIOMETRICS = "AuthenticationWithBiometrics";

    public static final String ACCESS_CONTROL_KEY = "accessControl";
    public static final String ACCESS_CONTROL_BIOMETRY_ANY = "BiometryAny";
    public static final String ACCESS_CONTROL_BIOMETRY_CURRENT_SET = "BiometryCurrentSet";

    private final Map<String, CipherStorage> cipherStorageMap = new HashMap<>();
    private final PrefsStorage prefsStorage;

    @Override
    public String getName() {
        return KEYCHAIN_MODULE;
    }

    public KeychainModule(ReactApplicationContext reactContext) {
        super(reactContext);
        prefsStorage = new PrefsStorage(reactContext);

        addCipherStorageToMap(new CipherStorageFacebookConceal(reactContext));
        addCipherStorageToMap(new CipherStorageKeystoreAESCBC());
        if (Build.VERSION.SDK_INT >= Build.VERSION_CODES.M) {
            addCipherStorageToMap(new CipherStorageKeystoreRSAECB(reactContext));
        }
    }

    private void addCipherStorageToMap(CipherStorage cipherStorage) {
        cipherStorageMap.put(cipherStorage.getCipherStorageName(), cipherStorage);
    }

    @Nullable
    @Override
    public Map<String, Object> getConstants() {
        final Map<String, Object> constants = new HashMap<>();
        constants.put(SecurityLevel.ANY.jsName(), SecurityLevel.ANY.name());
        constants.put(SecurityLevel.SECURE_SOFTWARE.jsName(), SecurityLevel.SECURE_SOFTWARE.name());
        constants.put(SecurityLevel.SECURE_HARDWARE.jsName(), SecurityLevel.SECURE_HARDWARE.name());
        return constants;
    }

    @ReactMethod
    public void getSecurityLevel(Promise promise) {
        promise.resolve(getSecurityLevel().name());
    }

    @ReactMethod
<<<<<<< HEAD
    public void setGenericPasswordForOptions(String service, String username, String password, ReadableMap options, Promise promise) {
=======
    public void setGenericPasswordForOptions(String service, String username, String password, String minimumSecurityLevel, Promise promise) {
>>>>>>> d8ed7533
        try {
            SecurityLevel level = SecurityLevel.valueOf(minimumSecurityLevel);
            if (username == null || username.isEmpty() || password == null || password.isEmpty()) {
                throw new EmptyParameterException("you passed empty or null username/password");
            }

            String accessControl = null;
            if (options != null && options.hasKey(ACCESS_CONTROL_KEY)) {
                accessControl = options.getString(ACCESS_CONTROL_KEY);
            }

            service = getDefaultServiceIfNull(service);

<<<<<<< HEAD
            CipherStorage currentCipherStorage = getCipherStorageForCurrentAPILevel(getUseBiometry(accessControl));
=======
            CipherStorage currentCipherStorage = getCipherStorageForCurrentAPILevel();
            validateCipherStorageSecurityLevel(currentCipherStorage, level);
>>>>>>> d8ed7533

            EncryptionResult result = currentCipherStorage.encrypt(service, username, password, level);
            prefsStorage.storeEncryptedEntry(service, result);

            promise.resolve(true);
        } catch (EmptyParameterException e) {
            Log.e(KEYCHAIN_MODULE, e.getMessage());
            promise.reject(E_EMPTY_PARAMETERS, e);
        } catch (CryptoFailedException e) {
            Log.e(KEYCHAIN_MODULE, e.getMessage());
            promise.reject(E_CRYPTO_FAILED, e);
        }
    }

    @ReactMethod
    public void getGenericPasswordForOptions(String service, final Promise promise) {
        final String serviceOrDefault = getDefaultServiceIfNull(service);
        CipherStorage cipherStorage = null;
        try {
<<<<<<< HEAD
            ResultSet resultSet = prefsStorage.getEncryptedEntry(serviceOrDefault);
=======
            service = getDefaultServiceIfNull(service);

            CipherStorage currentCipherStorage = getCipherStorageForCurrentAPILevel();

            ResultSet resultSet = prefsStorage.getEncryptedEntry(service);
>>>>>>> d8ed7533
            if (resultSet == null) {
                Log.e(KEYCHAIN_MODULE, "No entry found for service: " + serviceOrDefault);
                promise.resolve(false);
                return;
            }

<<<<<<< HEAD
            // Android < M will throw an exception as biometry is not supported.
            CipherStorage biometryCipherStorage = null;
            try {
                biometryCipherStorage = getCipherStorageForCurrentAPILevel(true);
            } catch(Exception e) { }
            final CipherStorage nonBiometryCipherStorage = getCipherStorageForCurrentAPILevel(false);
            if (biometryCipherStorage != null && resultSet.cipherStorageName.equals(biometryCipherStorage.getCipherStorageName())) {
                cipherStorage = biometryCipherStorage;
            } else if (nonBiometryCipherStorage != null && resultSet.cipherStorageName.equals(nonBiometryCipherStorage.getCipherStorageName())) {
                cipherStorage = nonBiometryCipherStorage;
            }

            final CipherStorage currentCipherStorage = cipherStorage;
            if (currentCipherStorage != null) {
                DecryptionResultHandler decryptionHandler = new DecryptionResultHandler() {
                    @Override
                    public void onDecrypt(DecryptionResult decryptionResult, String error) {
                        if (decryptionResult != null) {
                            WritableMap credentials = Arguments.createMap();

                            credentials.putString("service", serviceOrDefault);
                            credentials.putString("username", decryptionResult.username);
                            credentials.putString("password", decryptionResult.password);

                            promise.resolve(credentials);
                        } else {
                            promise.reject(E_CRYPTO_FAILED, error);
                        }
                    }
                };
                // The encrypted data is encrypted using the current CipherStorage, so we just decrypt and return
                currentCipherStorage.decrypt(decryptionHandler, serviceOrDefault, resultSet.usernameBytes, resultSet.passwordBytes);
            }
            else {
                // The encrypted data is encrypted using an older CipherStorage, so we need to decrypt the data first, then encrypt it using the current CipherStorage, then store it again and return
                final CipherStorage oldCipherStorage = getCipherStorageByName(resultSet.cipherStorageName);

                DecryptionResultHandler decryptionHandler = new DecryptionResultHandler() {
                    @Override
                    public void onDecrypt(DecryptionResult decryptionResult, String error) {
                        if (decryptionResult != null) {
                            WritableMap credentials = Arguments.createMap();

                            credentials.putString("service", serviceOrDefault);
                            credentials.putString("username", decryptionResult.username);
                            credentials.putString("password", decryptionResult.password);

                            try {
                                // clean up the old cipher storage
                                oldCipherStorage.removeKey(serviceOrDefault);
                                // encrypt using the current cipher storage
                                EncryptionResult encryptionResult = nonBiometryCipherStorage.encrypt(serviceOrDefault, decryptionResult.username, decryptionResult.password);
                                // store the encryption result
                                prefsStorage.storeEncryptedEntry(serviceOrDefault, encryptionResult);
                            } catch (CryptoFailedException e) {
                                Log.e(KEYCHAIN_MODULE, e.getMessage());
                                promise.reject(E_CRYPTO_FAILED, e);
                            } catch (KeyStoreAccessException e) {
                                Log.e(KEYCHAIN_MODULE, e.getMessage());
                                promise.reject(E_KEYSTORE_ACCESS_ERROR, e);
                            }

                            promise.resolve(credentials);
                        } else {
                            promise.reject(E_CRYPTO_FAILED, error);
                        }
                    }
                };
                // decrypt using the older cipher storage
                oldCipherStorage.decrypt(decryptionHandler, serviceOrDefault, resultSet.usernameBytes, resultSet.passwordBytes);
            }
          } catch (InvalidKeyException e) {
              Log.e(KEYCHAIN_MODULE, String.format("Key for service %s permanently invalidated", serviceOrDefault));
               try {
                   cipherStorage.removeKey(serviceOrDefault);
              } catch (Exception error) {
                  Log.e(KEYCHAIN_MODULE, "Failed removing invalidated key: " + error.getMessage());
              }
              promise.resolve(false);
=======
            final DecryptionResult decryptionResult = decryptCredentials(service, currentCipherStorage, resultSet);

            WritableMap credentials = Arguments.createMap();

            credentials.putString("service", service);
            credentials.putString("username", decryptionResult.username);
            credentials.putString("password", decryptionResult.password);

            promise.resolve(credentials);
        } catch (KeyStoreAccessException e) {
            Log.e(KEYCHAIN_MODULE, e.getMessage());
            promise.reject(E_KEYSTORE_ACCESS_ERROR, e);
>>>>>>> d8ed7533
        } catch (CryptoFailedException e) {
            Log.e(KEYCHAIN_MODULE, e.getMessage());
            promise.reject(E_CRYPTO_FAILED, e);
        }
    }

    private DecryptionResult decryptCredentials(String service, CipherStorage currentCipherStorage, ResultSet resultSet) throws CryptoFailedException, KeyStoreAccessException {
        if (resultSet.cipherStorageName.equals(currentCipherStorage.getCipherStorageName())) {
            // The encrypted data is encrypted using the current CipherStorage, so we just decrypt and return
            return currentCipherStorage.decrypt(service, resultSet.usernameBytes, resultSet.passwordBytes);
        }

        // The encrypted data is encrypted using an older CipherStorage, so we need to decrypt the data first, then encrypt it using the current CipherStorage, then store it again and return
        CipherStorage oldCipherStorage = getCipherStorageByName(resultSet.cipherStorageName);
        // decrypt using the older cipher storage

        DecryptionResult decryptionResult = oldCipherStorage.decrypt(service, resultSet.usernameBytes, resultSet.passwordBytes);
        // encrypt using the current cipher storage

        try {
            migrateCipherStorage(service, currentCipherStorage, oldCipherStorage, decryptionResult);
        } catch (CryptoFailedException e) {
            Log.e(KEYCHAIN_MODULE, "Migrating to a less safe storage is not allowed. Keeping the old one");
        }

        return decryptionResult;
    }

    private void migrateCipherStorage(String service, CipherStorage newCipherStorage, CipherStorage oldCipherStorage, DecryptionResult decryptionResult) throws KeyStoreAccessException, CryptoFailedException {
        // don't allow to degrade security level when transferring, the new storage should be as safe as the old one.
        EncryptionResult encryptionResult = newCipherStorage.encrypt(service, decryptionResult.username, decryptionResult.password, decryptionResult.getSecurityLevel());
        // store the encryption result
        prefsStorage.storeEncryptedEntry(service, encryptionResult);
        // clean up the old cipher storage
        oldCipherStorage.removeKey(service);
    }

    @ReactMethod
    public void resetGenericPasswordForOptions(String service, Promise promise) {
        try {
            service = getDefaultServiceIfNull(service);

            // First we clean up the cipher storage (using the cipher storage that was used to store the entry)
            ResultSet resultSet = prefsStorage.getEncryptedEntry(service);
            if (resultSet != null) {
                CipherStorage cipherStorage = getCipherStorageByName(resultSet.cipherStorageName);
                if (cipherStorage != null) {
                    cipherStorage.removeKey(service);
                }
            }
            // And then we remove the entry in the shared preferences
            prefsStorage.removeEntry(service);

            promise.resolve(true);
        } catch (KeyStoreAccessException e) {
            Log.e(KEYCHAIN_MODULE, e.getMessage());
            promise.reject(E_KEYSTORE_ACCESS_ERROR, e);
        }
    }

    @ReactMethod
<<<<<<< HEAD
    public void setInternetCredentialsForServer(@NonNull String server, String username, String password, ReadableMap options, Promise promise) {
        setGenericPasswordForOptions(server, username, password, options, promise);
=======
    public void hasInternetCredentialsForServer(@NonNull String server, Promise promise) {
        final String defaultService = getDefaultServiceIfNull(server);

        ResultSet resultSet = prefsStorage.getEncryptedEntry(defaultService);
        if (resultSet == null) {
            Log.e(KEYCHAIN_MODULE, "No entry found for service: " + defaultService);
            promise.resolve(false);
            return;
        }

        promise.resolve(true);
    }

    @ReactMethod
    public void setInternetCredentialsForServer(@NonNull String server, String username, String password, String minimumSecurityLevel, ReadableMap unusedOptions, Promise promise) {
        setGenericPasswordForOptions(server, username, password, minimumSecurityLevel, promise);
>>>>>>> d8ed7533
    }

    @ReactMethod
    public void getInternetCredentialsForServer(@NonNull String server, ReadableMap unusedOptions, Promise promise) {
        getGenericPasswordForOptions(server, promise);
    }

    @ReactMethod
    public void resetInternetCredentialsForServer(@NonNull String server, ReadableMap unusedOptions, Promise promise) {
        resetGenericPasswordForOptions(server, promise);
    }

    @ReactMethod
    public void canCheckAuthentication(ReadableMap options, Promise promise) {
        String authenticationType = null;
        if (options != null && options.hasKey(AUTHENTICATION_TYPE_KEY)) {
            authenticationType = options.getString(AUTHENTICATION_TYPE_KEY);
        }

        if (authenticationType == null
                || (!authenticationType.equals(AUTHENTICATION_TYPE_DEVICE_PASSCODE_OR_BIOMETRICS)
                && !authenticationType.equals(AUTHENTICATION_TYPE_BIOMETRICS))) {
            promise.resolve(false);
            return;
        }

        try {
            boolean fingerprintAuthAvailable = isFingerprintAuthAvailable();
            promise.resolve(fingerprintAuthAvailable);
        } catch (Exception e) {
            promise.resolve(false);
        }
    }

    @ReactMethod
    public void getSupportedBiometryType(Promise promise) {
        try {
            boolean fingerprintAuthAvailable = isFingerprintAuthAvailable();
            if (fingerprintAuthAvailable) {
                promise.resolve(FINGERPRINT_SUPPORTED_NAME);
            } else {
                promise.resolve(null);
            }
        } catch (Exception e) {
            Log.e(KEYCHAIN_MODULE, e.getMessage());
            promise.reject(E_SUPPORTED_BIOMETRY_ERROR, e);
        }
    }

    private boolean getUseBiometry(String accessControl) {
        return accessControl != null
            && (accessControl.equals(ACCESS_CONTROL_BIOMETRY_ANY)
            || accessControl.equals(ACCESS_CONTROL_BIOMETRY_CURRENT_SET));
    }

    // The "Current" CipherStorage is the cipherStorage with the highest API level that is lower than or equal to the current API level
    private CipherStorage getCipherStorageForCurrentAPILevel(boolean useBiometry) throws CryptoFailedException {
        int currentAPILevel = Build.VERSION.SDK_INT;
        CipherStorage currentCipherStorage = null;
        for (CipherStorage cipherStorage : cipherStorageMap.values()) {
            int cipherStorageAPILevel = cipherStorage.getMinSupportedApiLevel();
            boolean biometrySupported = cipherStorage.getCipherBiometrySupported();
            // Is the cipherStorage supported on the current API level?
<<<<<<< HEAD
            boolean isSupported = (cipherStorageAPILevel <= currentAPILevel)
                    && (biometrySupported == useBiometry);
=======
            boolean isSupported = (cipherStorageAPILevel <= currentAPILevel);
            if (!isSupported) {
                continue;
            }
>>>>>>> d8ed7533
            // Is the API level better than the one we previously selected (if any)?
            if (currentCipherStorage == null || cipherStorageAPILevel > currentCipherStorage.getMinSupportedApiLevel()) {
                currentCipherStorage = cipherStorage;
            }
        }
        if (currentCipherStorage == null) {
            throw new CryptoFailedException("Unsupported Android SDK " + Build.VERSION.SDK_INT);
        }

        currentCipherStorage.setCurrentActivity(getCurrentActivity());

        return currentCipherStorage;
    }

    private void validateCipherStorageSecurityLevel(CipherStorage cipherStorage, SecurityLevel requiredLevel) throws CryptoFailedException {
        if (cipherStorage.securityLevel().satisfiesSafetyThreshold(requiredLevel)) {
            return;
        }

        throw new CryptoFailedException(
                String.format(
                    "Cipher Storage is too weak. Required security level is: %s, but only %s is provided",
                    requiredLevel.name(),
                    cipherStorage.securityLevel().name()));
    }


    private CipherStorage getCipherStorageByName(String cipherStorageName) {
        CipherStorage storage = cipherStorageMap.get(cipherStorageName);

        storage.setCurrentActivity(getCurrentActivity());

        return storage;
    }

    private boolean isFingerprintAuthAvailable() {
        return DeviceAvailability.isFingerprintAuthAvailable(getReactApplicationContext());
<<<<<<< HEAD
=======
    }

    private boolean isSecureHardwareAvailable() {
        try {
            return getCipherStorageForCurrentAPILevel().supportsSecureHardware();
        } catch (CryptoFailedException e) {
            return false;
        }
    }

    private SecurityLevel getSecurityLevel() {
        try {
            CipherStorage storage = getCipherStorageForCurrentAPILevel();
            if (!storage.securityLevel().satisfiesSafetyThreshold(SecurityLevel.SECURE_SOFTWARE)) {
                return SecurityLevel.ANY;
            }

            if (isSecureHardwareAvailable()) {
                return SecurityLevel.SECURE_HARDWARE;
            } else {
                return SecurityLevel.SECURE_SOFTWARE;
            }
        } catch (CryptoFailedException e) {
            return SecurityLevel.ANY;
        }
>>>>>>> d8ed7533
    }



    @NonNull
    private String getDefaultServiceIfNull(String service) {
        return service == null ? EMPTY_STRING : service;
    }
}<|MERGE_RESOLUTION|>--- conflicted
+++ resolved
@@ -91,11 +91,7 @@
     }
 
     @ReactMethod
-<<<<<<< HEAD
-    public void setGenericPasswordForOptions(String service, String username, String password, ReadableMap options, Promise promise) {
-=======
-    public void setGenericPasswordForOptions(String service, String username, String password, String minimumSecurityLevel, Promise promise) {
->>>>>>> d8ed7533
+    public void setGenericPasswordForOptions(String service, String username, String password, ReadableMap options, String minimumSecurityLevel, Promise promise) {
         try {
             SecurityLevel level = SecurityLevel.valueOf(minimumSecurityLevel);
             if (username == null || username.isEmpty() || password == null || password.isEmpty()) {
@@ -109,12 +105,8 @@
 
             service = getDefaultServiceIfNull(service);
 
-<<<<<<< HEAD
             CipherStorage currentCipherStorage = getCipherStorageForCurrentAPILevel(getUseBiometry(accessControl));
-=======
-            CipherStorage currentCipherStorage = getCipherStorageForCurrentAPILevel();
             validateCipherStorageSecurityLevel(currentCipherStorage, level);
->>>>>>> d8ed7533
 
             EncryptionResult result = currentCipherStorage.encrypt(service, username, password, level);
             prefsStorage.storeEncryptedEntry(service, result);
@@ -134,22 +126,13 @@
         final String serviceOrDefault = getDefaultServiceIfNull(service);
         CipherStorage cipherStorage = null;
         try {
-<<<<<<< HEAD
             ResultSet resultSet = prefsStorage.getEncryptedEntry(serviceOrDefault);
-=======
-            service = getDefaultServiceIfNull(service);
-
-            CipherStorage currentCipherStorage = getCipherStorageForCurrentAPILevel();
-
-            ResultSet resultSet = prefsStorage.getEncryptedEntry(service);
->>>>>>> d8ed7533
             if (resultSet == null) {
                 Log.e(KEYCHAIN_MODULE, "No entry found for service: " + serviceOrDefault);
                 promise.resolve(false);
                 return;
             }
 
-<<<<<<< HEAD
             // Android < M will throw an exception as biometry is not supported.
             CipherStorage biometryCipherStorage = null;
             try {
@@ -229,20 +212,6 @@
                   Log.e(KEYCHAIN_MODULE, "Failed removing invalidated key: " + error.getMessage());
               }
               promise.resolve(false);
-=======
-            final DecryptionResult decryptionResult = decryptCredentials(service, currentCipherStorage, resultSet);
-
-            WritableMap credentials = Arguments.createMap();
-
-            credentials.putString("service", service);
-            credentials.putString("username", decryptionResult.username);
-            credentials.putString("password", decryptionResult.password);
-
-            promise.resolve(credentials);
-        } catch (KeyStoreAccessException e) {
-            Log.e(KEYCHAIN_MODULE, e.getMessage());
-            promise.reject(E_KEYSTORE_ACCESS_ERROR, e);
->>>>>>> d8ed7533
         } catch (CryptoFailedException e) {
             Log.e(KEYCHAIN_MODULE, e.getMessage());
             promise.reject(E_CRYPTO_FAILED, e);
@@ -304,10 +273,6 @@
     }
 
     @ReactMethod
-<<<<<<< HEAD
-    public void setInternetCredentialsForServer(@NonNull String server, String username, String password, ReadableMap options, Promise promise) {
-        setGenericPasswordForOptions(server, username, password, options, promise);
-=======
     public void hasInternetCredentialsForServer(@NonNull String server, Promise promise) {
         final String defaultService = getDefaultServiceIfNull(server);
 
@@ -322,9 +287,8 @@
     }
 
     @ReactMethod
-    public void setInternetCredentialsForServer(@NonNull String server, String username, String password, String minimumSecurityLevel, ReadableMap unusedOptions, Promise promise) {
-        setGenericPasswordForOptions(server, username, password, minimumSecurityLevel, promise);
->>>>>>> d8ed7533
+    public void setInternetCredentialsForServer(@NonNull String server, String username, String password, ReadableMap options, String minimumSecurityLevel, Promise promise) {
+        setGenericPasswordForOptions(server, username, password, options, minimumSecurityLevel, promise);
     }
 
     @ReactMethod
@@ -388,15 +352,11 @@
             int cipherStorageAPILevel = cipherStorage.getMinSupportedApiLevel();
             boolean biometrySupported = cipherStorage.getCipherBiometrySupported();
             // Is the cipherStorage supported on the current API level?
-<<<<<<< HEAD
             boolean isSupported = (cipherStorageAPILevel <= currentAPILevel)
                     && (biometrySupported == useBiometry);
-=======
-            boolean isSupported = (cipherStorageAPILevel <= currentAPILevel);
             if (!isSupported) {
                 continue;
             }
->>>>>>> d8ed7533
             // Is the API level better than the one we previously selected (if any)?
             if (currentCipherStorage == null || cipherStorageAPILevel > currentCipherStorage.getMinSupportedApiLevel()) {
                 currentCipherStorage = cipherStorage;
@@ -434,8 +394,6 @@
 
     private boolean isFingerprintAuthAvailable() {
         return DeviceAvailability.isFingerprintAuthAvailable(getReactApplicationContext());
-<<<<<<< HEAD
-=======
     }
 
     private boolean isSecureHardwareAvailable() {
@@ -461,7 +419,6 @@
         } catch (CryptoFailedException e) {
             return SecurityLevel.ANY;
         }
->>>>>>> d8ed7533
     }
 
 
