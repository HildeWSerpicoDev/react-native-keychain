--- conflicted
+++ resolved
@@ -41,15 +41,12 @@
       }
     }
 
-<<<<<<< HEAD
     interface DecryptionResultHandler {
-        public void onDecrypt(DecryptionResult decryptionResult, String error);
+        public void onDecrypt(DecryptionResult decryptionResult, String error, SecurityLevel level);
     }
 
     EncryptionResult encrypt(@NonNull String service, @NonNull String username, @NonNull String password) throws CryptoFailedException;
-=======
     EncryptionResult encrypt(@NonNull String service, @NonNull String username, @NonNull String password, SecurityLevel level) throws CryptoFailedException;
->>>>>>> d8ed7533
 
     void decrypt(@NonNull DecryptionResultHandler decryptionResultHandler, @NonNull String service, @NonNull byte[] username, @NonNull byte[] password) throws CryptoFailedException, KeyPermanentlyInvalidatedException;
 
@@ -61,11 +58,8 @@
 
     int getMinSupportedApiLevel();
 
-<<<<<<< HEAD
     void setCurrentActivity(Activity activity);
-=======
     SecurityLevel securityLevel();
 
     boolean supportsSecureHardware();
->>>>>>> d8ed7533
 }