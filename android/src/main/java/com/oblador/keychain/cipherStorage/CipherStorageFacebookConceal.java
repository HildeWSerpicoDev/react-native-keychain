package com.oblador.keychain.cipherStorage;

import android.app.Activity;
import android.os.Build;
import android.security.keystore.KeyPermanentlyInvalidatedException;
import android.support.annotation.NonNull;

import com.facebook.android.crypto.keychain.AndroidConceal;
import com.facebook.android.crypto.keychain.SharedPrefsBackedKeyChain;
import com.facebook.crypto.Crypto;
import com.facebook.crypto.CryptoConfig;
import com.facebook.crypto.Entity;
import com.facebook.crypto.keychain.KeyChain;
import com.facebook.react.bridge.ReactApplicationContext;
import com.oblador.keychain.SecurityLevel;
import com.oblador.keychain.exceptions.CryptoFailedException;

import java.nio.charset.Charset;

import static android.R.attr.password;

public class CipherStorageFacebookConceal implements CipherStorage {
    public static final String CIPHER_STORAGE_NAME = "FacebookConceal";
    public static final String KEYCHAIN_DATA = "RN_KEYCHAIN";
    private final Crypto crypto;

    public CipherStorageFacebookConceal(ReactApplicationContext reactContext) {
        KeyChain keyChain = new SharedPrefsBackedKeyChain(reactContext, CryptoConfig.KEY_256);
        this.crypto = AndroidConceal.get().createDefaultCrypto(keyChain);
    }

    @Override
    public String getCipherStorageName() {
        return CIPHER_STORAGE_NAME;
    }

    @Override
    public boolean getCipherBiometrySupported() {
        return false;
    }

    @Override
    public int getMinSupportedApiLevel() {
        return Build.VERSION_CODES.JELLY_BEAN;
    }


    @Override
    public SecurityLevel securityLevel() {
        return SecurityLevel.ANY;
    }

    @Override
    public boolean supportsSecureHardware() {
        return false;
    }

    @Override
    public EncryptionResult encrypt(@NonNull String service, @NonNull String username, @NonNull String password, SecurityLevel level) throws CryptoFailedException {

        if (!this.securityLevel().satisfiesSafetyThreshold(level)) {
            throw new CryptoFailedException(String.format("Insufficient security level (wants %s; got %s)", level, this.securityLevel()));
        }

        if (!crypto.isAvailable()) {
            throw new CryptoFailedException("Crypto is missing");
        }
        Entity usernameEntity = createUsernameEntity(service);
        Entity passwordEntity = createPasswordEntity(service);

        try {
            byte[] encryptedUsername = crypto.encrypt(username.getBytes(Charset.forName("UTF-8")), usernameEntity);
            byte[] encryptedPassword = crypto.encrypt(password.getBytes(Charset.forName("UTF-8")), passwordEntity);

            return new EncryptionResult(encryptedUsername, encryptedPassword, this);
        } catch (Exception e) {
            throw new CryptoFailedException("Encryption failed for service " + service, e);
        }
    }

    @Override
    public void decrypt(@NonNull DecryptionResultHandler decryptionResultHandler, @NonNull String service, @NonNull byte[] username, @NonNull byte[] password) throws CryptoFailedException, KeyPermanentlyInvalidatedException {
        if (!crypto.isAvailable()) {
            throw new CryptoFailedException("Crypto is missing");
        }
        Entity usernameEntity = createUsernameEntity(service);
        Entity passwordEntity = createPasswordEntity(service);

        try {
            byte[] decryptedUsername = crypto.decrypt(username, usernameEntity);
            byte[] decryptedPassword = crypto.decrypt(password, passwordEntity);

            decryptionResultHandler.onDecrypt(new DecryptionResult(
                    new String(decryptedUsername, Charset.forName("UTF-8")),
<<<<<<< HEAD
                    new String(decryptedPassword, Charset.forName("UTF-8"))), null);
=======
                    new String(decryptedPassword, Charset.forName("UTF-8")),
                    SecurityLevel.ANY);
>>>>>>> d8ed7533
        } catch (Exception e) {
            throw new CryptoFailedException("Decryption failed for service " + service, e);
        }
    }

    @Override
    public void removeKey(@NonNull String service) {
        // Facebook Conceal stores only one key across all services, so we cannot delete the key (otherwise decryption will fail for encrypted data of other services).
    }

    private Entity createUsernameEntity(String service) {
        String prefix = getEntityPrefix(service);
        return Entity.create(prefix + "user");
    }

    private Entity createPasswordEntity(String service) {
        String prefix = getEntityPrefix(service);
        return Entity.create(prefix + "pass");
    }

    private String getEntityPrefix(String service) {
        return KEYCHAIN_DATA + ":" + service;
    }

    @Override
    public void setCurrentActivity(Activity activity) {
        // Facebook conceal does not need the current activity
    }
}<|MERGE_RESOLUTION|>--- conflicted
+++ resolved
@@ -92,12 +92,7 @@
 
             decryptionResultHandler.onDecrypt(new DecryptionResult(
                     new String(decryptedUsername, Charset.forName("UTF-8")),
-<<<<<<< HEAD
-                    new String(decryptedPassword, Charset.forName("UTF-8"))), null);
-=======
-                    new String(decryptedPassword, Charset.forName("UTF-8")),
-                    SecurityLevel.ANY);
->>>>>>> d8ed7533
+                    new String(decryptedPassword, Charset.forName("UTF-8")), null, SecurityLevel.ANY);
         } catch (Exception e) {
             throw new CryptoFailedException("Decryption failed for service " + service, e);
         }
