--- conflicted
+++ resolved
@@ -76,14 +76,10 @@
  * @param {object} options LAPolicy option on iOS, authenticationType on Android
  * @return {Promise} Resolves to `true` when supported, otherwise `false`
  */
-<<<<<<< HEAD
-export function canImplyAuthentication(options?: Options): Promise {
-=======
 export function canImplyAuthentication(options?: Options): Promise<boolean> {
   if (!RNKeychainManager.canCheckAuthentication) {
     return Promise.resolve(false);
   }
->>>>>>> d8ed7533
   return RNKeychainManager.canCheckAuthentication(options);
 }
 
@@ -197,11 +193,8 @@
     getOptionsArgument(serviceOrOptions),
     username,
     password,
-<<<<<<< HEAD
     serviceOrOptions,
-=======
     getMinimumSecurityLevel(serviceOrOptions)
->>>>>>> d8ed7533
   );
 }
 
